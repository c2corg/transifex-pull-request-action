{
  "name": "transifex-pull-request-action",
  "version": "2.0.3",
  "private": true,
  "description": "A Github Action that fetches translations from transifex and proposes a pull request to merge these.",
  "main": "lib/main.js",
  "scripts": {
    "build": "tsc",
    "lint": "prettier --check \"**/*.{ts,js,json,css,scss,less,md,html}\" && eslint src/**",
    "pack": "ncc build && cp src/*.sh dist/",
    "types": "apollo codegen:generate --localSchemaFile=github-graphql-schema.json --target=typescript --includes=src/**/* --tagName=gql --globalTypesFile=src/types/graphql-types.ts --useReadOnlyTypes --addTypename types",
    "all": "npm run types && npm run lint && npm run build && npm run pack",
    "postinstall": "husky install"
  },
  "repository": {
    "type": "git",
    "url": "git+https://github.com/c2corg/transifex-pull-request-action.git"
  },
  "keywords": [
    "actions",
    "node"
  ],
  "author": "Camptocamp Association",
  "license": "MIT",
  "bugs": {
    "url": "https://github.com/c2corg/transifex-pull-request-action/issues"
  },
  "homepage": "https://github.com/c2corg/transifex-pull-request-action#readme",
  "dependencies": {
    "@actions/core": "1.2.6",
    "@actions/exec": "1.0.4",
    "@actions/github": "4.0.0",
    "@octokit/graphql": "4.6.0",
    "gettext-parser": "4.0.4",
    "node-fetch": "2.6.1"
  },
  "devDependencies": {
    "@types/gettext-parser": "4.0.0",
    "@types/node": "14.14.31",
    "@typescript-eslint/eslint-plugin": "2.33.0",
    "@typescript-eslint/parser": "2.33.0",
    "@zeit/ncc": "0.22.3",
<<<<<<< HEAD
    "apollo": "2.32.1",
    "eslint": "7.19.0",
    "eslint-config-prettier": "8.0.0",
=======
    "apollo": "2.32.5",
    "eslint": "7.20.0",
    "eslint-config-prettier": "7.2.0",
>>>>>>> 8e7ae84c
    "eslint-plugin-prettier": "3.3.1",
    "husky": "5.1.0",
    "prettier": "2.2.1",
    "pretty-quick": "3.1.0",
    "typescript": "4.1.5"
  }
}<|MERGE_RESOLUTION|>--- conflicted
+++ resolved
@@ -40,15 +40,9 @@
     "@typescript-eslint/eslint-plugin": "2.33.0",
     "@typescript-eslint/parser": "2.33.0",
     "@zeit/ncc": "0.22.3",
-<<<<<<< HEAD
-    "apollo": "2.32.1",
-    "eslint": "7.19.0",
-    "eslint-config-prettier": "8.0.0",
-=======
     "apollo": "2.32.5",
     "eslint": "7.20.0",
-    "eslint-config-prettier": "7.2.0",
->>>>>>> 8e7ae84c
+    "eslint-config-prettier": "8.0.0",
     "eslint-plugin-prettier": "3.3.1",
     "husky": "5.1.0",
     "prettier": "2.2.1",
