--- conflicted
+++ resolved
@@ -40,13 +40,8 @@
     "@typescript-eslint/eslint-plugin": "2.33.0",
     "@typescript-eslint/parser": "2.33.0",
     "@zeit/ncc": "0.22.3",
-<<<<<<< HEAD
     "apollo": "2.32.5",
-    "eslint": "7.19.0",
-=======
-    "apollo": "2.32.1",
     "eslint": "7.20.0",
->>>>>>> 834bd8dd
     "eslint-config-prettier": "7.2.0",
     "eslint-plugin-prettier": "3.3.1",
     "husky": "5.1.0",
