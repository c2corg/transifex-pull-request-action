{
  "name": "transifex-pull-request-action",
  "version": "2.0.3",
  "private": true,
  "description": "A Github Action that fetches translations from transifex and proposes a pull request to merge these.",
  "main": "lib/main.js",
  "scripts": {
    "build": "tsc",
    "lint": "prettier --check \"**/*.{ts,js,json,css,scss,less,md,html}\" && eslint src/**",
    "pack": "ncc build && cp src/*.sh dist/",
    "types": "apollo codegen:generate --localSchemaFile=github-graphql-schema.json --target=typescript --includes=src/**/* --tagName=gql --globalTypesFile=src/types/graphql-types.ts --useReadOnlyTypes --addTypename types",
    "all": "npm run types && npm run lint && npm run build && npm run pack"
  },
  "repository": {
    "type": "git",
    "url": "git+https://github.com/c2corg/transifex-pull-request-action.git"
  },
  "keywords": [
    "actions",
    "node"
  ],
  "author": "Camptocamp Association",
  "license": "MIT",
  "bugs": {
    "url": "https://github.com/c2corg/transifex-pull-request-action/issues"
  },
  "homepage": "https://github.com/c2corg/transifex-pull-request-action#readme",
  "dependencies": {
    "@actions/core": "1.2.6",
    "@actions/exec": "1.0.4",
    "@actions/github": "2.2.0",
    "@octokit/graphql": "4.4.0",
    "gettext-parser": "4.0.4",
    "node-fetch": "2.6.1"
  },
  "devDependencies": {
    "@types/gettext-parser": "4.0.0",
    "@types/node": "14.14.21",
    "@typescript-eslint/eslint-plugin": "2.33.0",
    "@typescript-eslint/parser": "2.33.0",
    "@zeit/ncc": "0.22.3",
    "apollo": "2.27.4",
    "eslint": "7.0.0",
    "eslint-config-prettier": "6.11.0",
<<<<<<< HEAD
    "eslint-plugin-prettier": "3.3.1",
    "husky": "4.2.5",
=======
    "eslint-plugin-prettier": "3.1.3",
    "husky": "4.3.7",
>>>>>>> 17e32c00
    "prettier": "2.2.1",
    "pretty-quick": "3.1.0",
    "typescript": "4.1.3"
  },
  "husky": {
    "hooks": {
      "pre-commit": "pretty-quick --staged"
    }
  }
}<|MERGE_RESOLUTION|>--- conflicted
+++ resolved
@@ -42,13 +42,8 @@
     "apollo": "2.27.4",
     "eslint": "7.0.0",
     "eslint-config-prettier": "6.11.0",
-<<<<<<< HEAD
     "eslint-plugin-prettier": "3.3.1",
-    "husky": "4.2.5",
-=======
-    "eslint-plugin-prettier": "3.1.3",
     "husky": "4.3.7",
->>>>>>> 17e32c00
     "prettier": "2.2.1",
     "pretty-quick": "3.1.0",
     "typescript": "4.1.3"
